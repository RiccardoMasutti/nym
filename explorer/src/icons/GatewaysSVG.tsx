import * as React from 'react';
import { MainContext } from 'src/context/main';

export const GatewaysSVG: React.FC = () => {
  const { mode } = React.useContext(MainContext);
  const color = mode === 'dark' ? '#FFFFFF' : '#000000';

<<<<<<< HEAD
    return (
        <>
            <svg width="26" height="26" viewBox="0 0 26 26" fill="none" xmlns="http://www.w3.org/2000/svg">
                <path d="M16.2 12H22.7" stroke={color} strokeWidth="1.3" strokeMiterlimit="10" strokeLinecap="round" />
                <path d="M1.30005 12H12" stroke={color} strokeWidth="1.3" strokeMiterlimit="10" strokeLinecap="round" />
                <path d="M20.1 9.40015L22.7 12.0001L20.1 14.6001" stroke={color} strokeWidth="1.3" strokeMiterlimit="10" strokeLinecap="round" strokeLinejoin="round" />
                <path d="M13.2 22.7001H8.59998C6.89998 22.7001 5.59998 21.4001 5.59998 19.7001V4.30005C5.59998 2.60005 6.89998 1.30005 8.59998 1.30005H13.2C14.9 1.30005 16.2 2.60005 16.2 4.30005V19.6C16.2 21.3001 14.8 22.7001 13.2 22.7001Z" stroke={color} strokeWidth="1.3" strokeMiterlimit="10" strokeLinecap="round" />
            </svg>

        </>
    )
}
=======
  return (
    <>
      <svg
        width="26"
        height="26"
        viewBox="0 0 26 26"
        fill="none"
        xmlns="http://www.w3.org/2000/svg"
      >
        <path
          d="M16.2 12H22.7"
          stroke={color}
          strokeWidth="1.3"
          strokeMiterlimit="10"
          strokeLinecap="round"
        />
        <path
          d="M1.30005 12H12"
          stroke={color}
          strokeWidth="1.3"
          strokeMiterlimit="10"
          strokeLinecap="round"
        />
        <path
          d="M20.1 9.40015L22.7 12.0001L20.1 14.6001"
          stroke={color}
          strokeWidth="1.3"
          strokeMiterlimit="10"
          strokeLinecap="round"
          strokeLinejoin="round"
        />
        <path
          d="M13.2 22.7001H8.59998C6.89998 22.7001 5.59998 21.4001 5.59998 19.7001V4.30005C5.59998 2.60005 6.89998 1.30005 8.59998 1.30005H13.2C14.9 1.30005 16.2 2.60005 16.2 4.30005V19.6C16.2 21.3001 14.8 22.7001 13.2 22.7001Z"
          stroke={color}
          strokeWidth="1.3"
          strokeMiterlimit="10"
          strokeLinecap="round"
        />
      </svg>
    </>
  );
};
>>>>>>> 33a33c81
<|MERGE_RESOLUTION|>--- conflicted
+++ resolved
@@ -5,20 +5,6 @@
   const { mode } = React.useContext(MainContext);
   const color = mode === 'dark' ? '#FFFFFF' : '#000000';
 
-<<<<<<< HEAD
-    return (
-        <>
-            <svg width="26" height="26" viewBox="0 0 26 26" fill="none" xmlns="http://www.w3.org/2000/svg">
-                <path d="M16.2 12H22.7" stroke={color} strokeWidth="1.3" strokeMiterlimit="10" strokeLinecap="round" />
-                <path d="M1.30005 12H12" stroke={color} strokeWidth="1.3" strokeMiterlimit="10" strokeLinecap="round" />
-                <path d="M20.1 9.40015L22.7 12.0001L20.1 14.6001" stroke={color} strokeWidth="1.3" strokeMiterlimit="10" strokeLinecap="round" strokeLinejoin="round" />
-                <path d="M13.2 22.7001H8.59998C6.89998 22.7001 5.59998 21.4001 5.59998 19.7001V4.30005C5.59998 2.60005 6.89998 1.30005 8.59998 1.30005H13.2C14.9 1.30005 16.2 2.60005 16.2 4.30005V19.6C16.2 21.3001 14.8 22.7001 13.2 22.7001Z" stroke={color} strokeWidth="1.3" strokeMiterlimit="10" strokeLinecap="round" />
-            </svg>
-
-        </>
-    )
-}
-=======
   return (
     <>
       <svg
@@ -60,5 +46,4 @@
       </svg>
     </>
   );
-};
->>>>>>> 33a33c81
+};