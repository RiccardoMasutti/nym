--- conflicted
+++ resolved
@@ -133,13 +133,9 @@
                 columnsData={columns}
                 rows={gatewayToGridRow(filteredGateways)}
                 pageSize={pageSize}
-<<<<<<< HEAD
-                pagination={gateways?.data?.length > 12}
-                data-testid="gateway-data-grid"
-=======
                 pagination={gateways?.data?.length >= 12}
                 hideFooter={gateways?.data?.length < 12}
->>>>>>> b4f30598
+                data-testid="gateway-data-grid"
               />
             </ContentCard>
           </Grid>
