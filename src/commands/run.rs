use crate::banner;
use crate::clients::NymClient;
use crate::persistence::pemstore;
use clap::ArgMatches;

pub fn execute(matches: &ArgMatches) {
<<<<<<< HEAD
    unimplemented!() // currently the 'run' starts websocket!

    //    let is_local = matches.is_present("local");
    //    println!("Starting client, local: {:?}", is_local);
    //
    //    // todo: to be taken from config or something
    //    let my_address = [42u8; 32];
    //    let is_local = true;
    //    let client = NymClient::new(my_address, is_local);
    //    client.start().unwrap();
    // Grab the network topology from the remote directory server
    //    let topology = get_topology(is_local);

    //    // Grab the network topology from the remote directory server
    //    let topology = get_topology();
    //
    //    // Create the runtime, probably later move it to Client struct itself?
    //    let mut rt = Runtime::new().unwrap();
    //
    //    // Spawn the root task
    //    rt.block_on(async {
    //        let start = Instant::now() + Duration::from_nanos(1000);
    //        let mut interval = interval_at(start, Duration::from_millis(1000));
    //        let mut i: usize = 0;
    //        loop {
    //            interval.tick().await;
    ////            let message = format!("Hello, Sphinx {}", i).as_bytes().to_vec();
    ////
    ////            let route_len = 2;
    ////
    ////            // data needed to generate a new Sphinx packet
    ////            let route = route_from(&topology, route_len);
    ////            let destination = get_destination();
    ////            let delays = sphinx::header::delays::generate(route_len);
    ////
    ////            // build the packet
    ////            let packet =
    ////                sphinx::SphinxPacket::new(message, &route[..], &destination, &delays).unwrap();
    ////
    ////            // send to mixnet
    ////            let mix_client = MixClient::new();
    ////            let result = mix_client.send(packet, route.first().unwrap()).await;
    ////            println!("packet sent:  {:?}", i);
    //            i += 1;
    //
    //            // retrieve messages every now and then
    //            if i % 3 == 0 {
    //                interval.tick().await;
    //                println!("going to retrieve messages!");
    //                let provider_client = ProviderClient::new();
    //                provider_client.retrieve_messages().await.unwrap();
    //            }
    //        }
    //    })
    //    // Create the runtime, probably later move it to Client struct itself?
    //    let mut rt = Runtime::new().unwrap();
    //
    //    // Spawn the root task
    //    rt.block_on(async {
    //        let start = Instant::now() + Duration::from_nanos(1000);
    //        let mut interval = interval_at(start, Duration::from_millis(1000));
    //        let mut i: usize = 0;
    //        loop {
    //            interval.tick().await;
    //            let message = format!("Hello, Sphinx {}", i).as_bytes().to_vec();
    //
    //            let route_len = 2;
    //
    //            // data needed to generate a new Sphinx packet
    //            let route = route_from(&topology, route_len);
    //            let destination = get_destination();
    //            let delays = sphinx::header::delays::generate(route_len);
    //
    //            // build the packet
    //            let packet =
    //                sphinx::SphinxPacket::new(message, &route[..], &destination, &delays).unwrap();
    //
    //            // send to mixnet
    //            let mix_client = MixClient::new();
    //            mix_client
    //                .send(packet, route.first().unwrap())
    //                .await
    //                .unwrap();
    //            println!("packet sent:  {:?}", i);
    //            i += 1;
    //
    //            // retrieve messages every now and then
    //            if i % 3 == 0 {
    //                interval.tick().await;
    //                println!("going to retrieve messages!");
    //                let provider_client = ProviderClient::new();
    //                provider_client.retrieve_messages().await.unwrap();
    //            }
    //        }
    //    })
}

// TODO: where do we retrieve this guy from?
fn get_destination() -> Destination {
    Destination {
        address: [42u8; 32],
        identifier: [1u8; 16],
    }
=======
    println!("{}", banner());

    let is_local = matches.is_present("local");
    let id = matches.value_of("id").unwrap().to_string();
    println!("Starting client...");

    let keypair = pemstore::read_keypair_from_disk(id);
    let client = NymClient::new(keypair.public_bytes(), is_local);
    client.start().unwrap();
>>>>>>> 5cde753e
}<|MERGE_RESOLUTION|>--- conflicted
+++ resolved
@@ -4,111 +4,6 @@
 use clap::ArgMatches;
 
 pub fn execute(matches: &ArgMatches) {
-<<<<<<< HEAD
-    unimplemented!() // currently the 'run' starts websocket!
-
-    //    let is_local = matches.is_present("local");
-    //    println!("Starting client, local: {:?}", is_local);
-    //
-    //    // todo: to be taken from config or something
-    //    let my_address = [42u8; 32];
-    //    let is_local = true;
-    //    let client = NymClient::new(my_address, is_local);
-    //    client.start().unwrap();
-    // Grab the network topology from the remote directory server
-    //    let topology = get_topology(is_local);
-
-    //    // Grab the network topology from the remote directory server
-    //    let topology = get_topology();
-    //
-    //    // Create the runtime, probably later move it to Client struct itself?
-    //    let mut rt = Runtime::new().unwrap();
-    //
-    //    // Spawn the root task
-    //    rt.block_on(async {
-    //        let start = Instant::now() + Duration::from_nanos(1000);
-    //        let mut interval = interval_at(start, Duration::from_millis(1000));
-    //        let mut i: usize = 0;
-    //        loop {
-    //            interval.tick().await;
-    ////            let message = format!("Hello, Sphinx {}", i).as_bytes().to_vec();
-    ////
-    ////            let route_len = 2;
-    ////
-    ////            // data needed to generate a new Sphinx packet
-    ////            let route = route_from(&topology, route_len);
-    ////            let destination = get_destination();
-    ////            let delays = sphinx::header::delays::generate(route_len);
-    ////
-    ////            // build the packet
-    ////            let packet =
-    ////                sphinx::SphinxPacket::new(message, &route[..], &destination, &delays).unwrap();
-    ////
-    ////            // send to mixnet
-    ////            let mix_client = MixClient::new();
-    ////            let result = mix_client.send(packet, route.first().unwrap()).await;
-    ////            println!("packet sent:  {:?}", i);
-    //            i += 1;
-    //
-    //            // retrieve messages every now and then
-    //            if i % 3 == 0 {
-    //                interval.tick().await;
-    //                println!("going to retrieve messages!");
-    //                let provider_client = ProviderClient::new();
-    //                provider_client.retrieve_messages().await.unwrap();
-    //            }
-    //        }
-    //    })
-    //    // Create the runtime, probably later move it to Client struct itself?
-    //    let mut rt = Runtime::new().unwrap();
-    //
-    //    // Spawn the root task
-    //    rt.block_on(async {
-    //        let start = Instant::now() + Duration::from_nanos(1000);
-    //        let mut interval = interval_at(start, Duration::from_millis(1000));
-    //        let mut i: usize = 0;
-    //        loop {
-    //            interval.tick().await;
-    //            let message = format!("Hello, Sphinx {}", i).as_bytes().to_vec();
-    //
-    //            let route_len = 2;
-    //
-    //            // data needed to generate a new Sphinx packet
-    //            let route = route_from(&topology, route_len);
-    //            let destination = get_destination();
-    //            let delays = sphinx::header::delays::generate(route_len);
-    //
-    //            // build the packet
-    //            let packet =
-    //                sphinx::SphinxPacket::new(message, &route[..], &destination, &delays).unwrap();
-    //
-    //            // send to mixnet
-    //            let mix_client = MixClient::new();
-    //            mix_client
-    //                .send(packet, route.first().unwrap())
-    //                .await
-    //                .unwrap();
-    //            println!("packet sent:  {:?}", i);
-    //            i += 1;
-    //
-    //            // retrieve messages every now and then
-    //            if i % 3 == 0 {
-    //                interval.tick().await;
-    //                println!("going to retrieve messages!");
-    //                let provider_client = ProviderClient::new();
-    //                provider_client.retrieve_messages().await.unwrap();
-    //            }
-    //        }
-    //    })
-}
-
-// TODO: where do we retrieve this guy from?
-fn get_destination() -> Destination {
-    Destination {
-        address: [42u8; 32],
-        identifier: [1u8; 16],
-    }
-=======
     println!("{}", banner());
 
     let is_local = matches.is_present("local");
@@ -118,5 +13,4 @@
     let keypair = pemstore::read_keypair_from_disk(id);
     let client = NymClient::new(keypair.public_bytes(), is_local);
     client.start().unwrap();
->>>>>>> 5cde753e
 }