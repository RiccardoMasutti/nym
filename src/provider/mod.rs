use std::net::{Shutdown, SocketAddr};
use std::path::PathBuf;
use std::sync::Arc;
use std::sync::RwLock;
use curve25519_dalek::montgomery::MontgomeryPoint;
use curve25519_dalek::scalar::Scalar;
use tokio::prelude::*;
use tokio::runtime::Runtime;
use crate::provider::client_handling::{ClientProcessingData, ClientRequestProcessor};
use crate::provider::mix_handling::{MixPacketProcessor, MixProcessingData};
use crate::provider::storage::ClientStorage;
use futures::io::Error;
use sfw_provider_requests::AuthToken;
use sphinx::route::DestinationAddressBytes;
use std::collections::HashMap;
use futures::lock::Mutex as FMutex;

mod client_handling;
mod mix_handling;
pub mod presence;
mod storage;

// TODO: if we ever create config file, this should go there
const STORED_MESSAGE_FILENAME_LENGTH: usize = 16;
const MESSAGE_RETRIEVAL_LIMIT: usize = 2;

pub struct Config {
    pub client_socket_address: SocketAddr,
    pub directory_server: String,
    pub mix_socket_address: SocketAddr,
    pub public_key: MontgomeryPoint,
    pub secret_key: Scalar,
    pub store_dir: PathBuf,
}

impl Config {
    pub fn public_key_string(&self) -> String {
        let key_bytes = self.public_key.to_bytes().to_vec();
        base64::encode_config(&key_bytes, base64::URL_SAFE)
    }
}

#[derive(Debug)]
pub enum ProviderError {
    TcpListenerBindingError,
    TcpListenerConnectionError,
    TcpListenerUnexpectedEof,

    TcpListenerUnknownError,
}

impl From<io::Error> for ProviderError {
    fn from(err: Error) -> Self {
        use ProviderError::*;
        match err.kind() {
            io::ErrorKind::ConnectionRefused => TcpListenerConnectionError,
            io::ErrorKind::ConnectionReset => TcpListenerConnectionError,
            io::ErrorKind::ConnectionAborted => TcpListenerConnectionError,
            io::ErrorKind::NotConnected => TcpListenerConnectionError,

            io::ErrorKind::AddrInUse => TcpListenerBindingError,
            io::ErrorKind::AddrNotAvailable => TcpListenerBindingError,
            io::ErrorKind::UnexpectedEof => TcpListenerUnexpectedEof,
            _ => TcpListenerUnknownError,
        }
    }
}

#[derive(Debug)]
pub struct ClientLedger(HashMap<AuthToken, DestinationAddressBytes>);

impl ClientLedger {
    fn new() -> Self {
        ClientLedger(HashMap::new())
    }

    fn has_token(&self, auth_token: AuthToken) -> bool {
        return self.0.contains_key(&auth_token)
    }

    fn insert_token(&mut self, auth_token: AuthToken, client_address: DestinationAddressBytes) -> Option<DestinationAddressBytes>{
        self.0.insert(auth_token, client_address)
    }

    #[allow(dead_code)]
    fn load(_file: PathBuf) -> Self {
        unimplemented!()
    }
}

pub struct ServiceProvider {
    mix_network_address: SocketAddr,
    client_network_address: SocketAddr,
    secret_key: Scalar,
    store_dir: PathBuf,
    registered_clients_ledger: ClientLedger,
}

impl ServiceProvider {
<<<<<<< HEAD
    pub fn new(
        mix_network_address: SocketAddr,
        client_network_address: SocketAddr,
        secret_key: Scalar,
        store_dir: PathBuf,
    ) -> Self {
=======
    pub fn new(config: &Config) -> Self {
>>>>>>> f0a1ce50
        ServiceProvider {
            mix_network_address: config.mix_socket_address,
            client_network_address: config.client_socket_address,
            secret_key: config.secret_key,
            store_dir: PathBuf::from(config.store_dir.clone()),
            // TODO: load initial ledger from file
            registered_clients_ledger: ClientLedger::new(),
        }
    }

    async fn process_mixnet_socket_connection(
        mut socket: tokio::net::TcpStream,
        processing_data: Arc<RwLock<MixProcessingData>>,
    ) {
        let mut buf = [0u8; sphinx::PACKET_SIZE];

        // In a loop, read data from the socket and write the data back.
        loop {
            match socket.read(&mut buf).await {
                // socket closed
                Ok(n) if n == 0 => {
                    println!("Remote connection closed.");
                    return;
                }
                Ok(_) => {
                    let store_data = match MixPacketProcessor::process_sphinx_data_packet(
                        buf.as_ref(),
                        processing_data.as_ref(),
                    ) {
                        Ok(sd) => sd,
                        Err(e) => {
                            eprintln!("failed to process sphinx packet; err = {:?}", e);
                            return;
                        }
                    };
                    ClientStorage::store_processed_data(
                        store_data,
                        processing_data.read().unwrap().store_dir.as_path(),
                    )
<<<<<<< HEAD
                    .unwrap_or_else(|e| {
                        eprintln!("failed to store processed sphinx message; err = {:?}", e);
                        return;
                    });
=======
                        .unwrap_or_else(|e| {
                            eprintln!("failed to store processed sphinx message; err = {:?}", e);
                            return;
                        });
>>>>>>> f0a1ce50
                }
                Err(e) => {
                    eprintln!("failed to read from socket; err = {:?}", e);
                    return;
                }
            };

            // Write the some data back
            if let Err(e) = socket.write_all(b"foomp").await {
                eprintln!("failed to write reply to socket; err = {:?}", e);
                return;
            }
        }
    }

    async fn send_response(mut socket: tokio::net::TcpStream, data: &[u8]) {
        if let Err(e) = socket.write_all(data).await {
            eprintln!("failed to write reply to socket; err = {:?}", e)
        }
        if let Err(e) = socket.shutdown(Shutdown::Write) {
            eprintln!("failed to close write part of the socket; err = {:?}", e)
        }
    }

    // TODO: FIGURE OUT HOW TO SET READ_DEADLINES IN TOKIO
    async fn process_client_socket_connection(
        mut socket: tokio::net::TcpStream,
<<<<<<< HEAD
        processing_data: Arc<RwLock<ClientProcessingData>>,
=======
        processing_data: Arc<FMutex<ClientProcessingData>>,
>>>>>>> f0a1ce50
    ) {
        let mut buf = [0; 1024];

        // TODO: restore the for loop once we go back to persistent tcp socket connection
        let response = match socket.read(&mut buf).await {
            // socket closed
            Ok(n) if n == 0 => {
                println!("Remote connection closed.");
                Err(())
            }
            Ok(n) => {
                match ClientRequestProcessor::process_client_request(
                    buf[..n].as_ref(),
<<<<<<< HEAD
                    processing_data.as_ref(),
                ) {
=======
                    processing_data,
                ).await {
>>>>>>> f0a1ce50
                    Err(e) => {
                        eprintln!("failed to process client request; err = {:?}", e);
                        Err(())
                    }
                    Ok(res) => Ok(res),
                }
            }
            Err(e) => {
                eprintln!("failed to read from socket; err = {:?}", e);
                Err(())
            }
        };

        if let Err(e) = socket.shutdown(Shutdown::Read) {
            eprintln!("failed to close read part of the socket; err = {:?}", e)
        }

        match response {
            Ok(res) => {
                println!("should send this response! {:?}", res);
                ServiceProvider::send_response(socket, &res).await;
            }
            _ => {
                println!("we failed...");
                ServiceProvider::send_response(socket, b"bad foomp").await;
            }
        }
    }

<<<<<<< HEAD
    async fn start_mixnet_listening(&self) -> Result<(), Box<dyn std::error::Error>> {
        let mut listener = tokio::net::TcpListener::bind(self.mix_network_address).await?;
        let processing_data =
            MixProcessingData::new(self.secret_key, self.store_dir.clone()).add_arc_rwlock();
=======
    async fn start_mixnet_listening(
        address: SocketAddr,
        secret_key: Scalar,
        store_dir: PathBuf,
    ) -> Result<(), ProviderError> {
        let mut listener = tokio::net::TcpListener::bind(address).await?;
        let processing_data = MixProcessingData::new(secret_key, store_dir).add_arc_rwlock();
>>>>>>> f0a1ce50

        loop {
            let (socket, _) = listener.accept().await?;
            // do note that the underlying data is NOT copied here; arc is incremented and lock is shared
            // (if I understand it all correctly)
            let thread_processing_data = processing_data.clone();
            tokio::spawn(async move {
                ServiceProvider::process_mixnet_socket_connection(socket, thread_processing_data)
                    .await
            });
        }
    }

    async fn start_client_listening(
        address: SocketAddr,
        store_dir: PathBuf,
        client_ledger: ClientLedger,
        secret_key: Scalar,
    ) -> Result<(), ProviderError> {
        let mut listener = tokio::net::TcpListener::bind(address).await?;
        let processing_data =
            ClientProcessingData::new(store_dir, client_ledger, secret_key).add_arc_futures_mutex();

        loop {
            let (socket, _) = listener.accept().await?;
            // do note that the underlying data is NOT copied here; arc is incremented and lock is shared
            // (if I understand it all correctly)
            let thread_processing_data = processing_data.clone();
            tokio::spawn(async move {
                ServiceProvider::process_client_socket_connection(socket, thread_processing_data)
                    .await
            });
        }
    }

<<<<<<< HEAD
    async fn start_listeners(
        &self,
    ) -> (
        Result<(), Box<dyn std::error::Error>>,
        Result<(), Box<dyn std::error::Error>>,
    ) {
        futures::future::join(self.start_mixnet_listening(), self.start_client_listening()).await
    }

    pub fn start_listening(&self) -> Result<(), Box<dyn std::error::Error>> {
=======
    // Note: this now consumes the provider
    pub fn start(self) -> Result<(), Box<dyn std::error::Error>> {
>>>>>>> f0a1ce50
        // Create the runtime, probably later move it to Provider struct itself?
        // TODO: figure out the difference between Runtime and Handle
        let mut rt = Runtime::new()?;
        //        let mut h = rt.handle();

        let mix_future = rt.spawn(ServiceProvider::start_mixnet_listening(
            self.mix_network_address,
            self.secret_key,
            self.store_dir.clone(),
        ));
        let client_future = rt.spawn(ServiceProvider::start_client_listening(
            self.client_network_address,
            self.store_dir.clone(),
            self.registered_clients_ledger, // we're just cloning the initial ledger state
            self.secret_key,
        ));
        // Spawn the root task
        rt.block_on(async {
            let future_results = futures::future::join(mix_future, client_future).await;
            assert!(future_results.0.is_ok() && future_results.1.is_ok());
        });

        // this line in theory should never be reached as the runtime should be permanently blocked on listeners
        eprintln!("The server went kaput...");
        Ok(())
    }
}<|MERGE_RESOLUTION|>--- conflicted
+++ resolved
@@ -1,19 +1,19 @@
+use crate::provider::client_handling::{ClientProcessingData, ClientRequestProcessor};
+use crate::provider::mix_handling::{MixPacketProcessor, MixProcessingData};
+use crate::provider::storage::ClientStorage;
+use curve25519_dalek::montgomery::MontgomeryPoint;
+use curve25519_dalek::scalar::Scalar;
+use futures::io::Error;
+use futures::lock::Mutex as FMutex;
+use sfw_provider_requests::AuthToken;
+use sphinx::route::DestinationAddressBytes;
+use std::collections::HashMap;
 use std::net::{Shutdown, SocketAddr};
 use std::path::PathBuf;
 use std::sync::Arc;
 use std::sync::RwLock;
-use curve25519_dalek::montgomery::MontgomeryPoint;
-use curve25519_dalek::scalar::Scalar;
 use tokio::prelude::*;
 use tokio::runtime::Runtime;
-use crate::provider::client_handling::{ClientProcessingData, ClientRequestProcessor};
-use crate::provider::mix_handling::{MixPacketProcessor, MixProcessingData};
-use crate::provider::storage::ClientStorage;
-use futures::io::Error;
-use sfw_provider_requests::AuthToken;
-use sphinx::route::DestinationAddressBytes;
-use std::collections::HashMap;
-use futures::lock::Mutex as FMutex;
 
 mod client_handling;
 mod mix_handling;
@@ -75,10 +75,14 @@
     }
 
     fn has_token(&self, auth_token: AuthToken) -> bool {
-        return self.0.contains_key(&auth_token)
-    }
-
-    fn insert_token(&mut self, auth_token: AuthToken, client_address: DestinationAddressBytes) -> Option<DestinationAddressBytes>{
+        return self.0.contains_key(&auth_token);
+    }
+
+    fn insert_token(
+        &mut self,
+        auth_token: AuthToken,
+        client_address: DestinationAddressBytes,
+    ) -> Option<DestinationAddressBytes> {
         self.0.insert(auth_token, client_address)
     }
 
@@ -97,16 +101,7 @@
 }
 
 impl ServiceProvider {
-<<<<<<< HEAD
-    pub fn new(
-        mix_network_address: SocketAddr,
-        client_network_address: SocketAddr,
-        secret_key: Scalar,
-        store_dir: PathBuf,
-    ) -> Self {
-=======
     pub fn new(config: &Config) -> Self {
->>>>>>> f0a1ce50
         ServiceProvider {
             mix_network_address: config.mix_socket_address,
             client_network_address: config.client_socket_address,
@@ -146,17 +141,10 @@
                         store_data,
                         processing_data.read().unwrap().store_dir.as_path(),
                     )
-<<<<<<< HEAD
                     .unwrap_or_else(|e| {
                         eprintln!("failed to store processed sphinx message; err = {:?}", e);
                         return;
                     });
-=======
-                        .unwrap_or_else(|e| {
-                            eprintln!("failed to store processed sphinx message; err = {:?}", e);
-                            return;
-                        });
->>>>>>> f0a1ce50
                 }
                 Err(e) => {
                     eprintln!("failed to read from socket; err = {:?}", e);
@@ -184,11 +172,7 @@
     // TODO: FIGURE OUT HOW TO SET READ_DEADLINES IN TOKIO
     async fn process_client_socket_connection(
         mut socket: tokio::net::TcpStream,
-<<<<<<< HEAD
-        processing_data: Arc<RwLock<ClientProcessingData>>,
-=======
         processing_data: Arc<FMutex<ClientProcessingData>>,
->>>>>>> f0a1ce50
     ) {
         let mut buf = [0; 1024];
 
@@ -202,13 +186,10 @@
             Ok(n) => {
                 match ClientRequestProcessor::process_client_request(
                     buf[..n].as_ref(),
-<<<<<<< HEAD
-                    processing_data.as_ref(),
-                ) {
-=======
                     processing_data,
-                ).await {
->>>>>>> f0a1ce50
+                )
+                .await
+                {
                     Err(e) => {
                         eprintln!("failed to process client request; err = {:?}", e);
                         Err(())
@@ -238,12 +219,6 @@
         }
     }
 
-<<<<<<< HEAD
-    async fn start_mixnet_listening(&self) -> Result<(), Box<dyn std::error::Error>> {
-        let mut listener = tokio::net::TcpListener::bind(self.mix_network_address).await?;
-        let processing_data =
-            MixProcessingData::new(self.secret_key, self.store_dir.clone()).add_arc_rwlock();
-=======
     async fn start_mixnet_listening(
         address: SocketAddr,
         secret_key: Scalar,
@@ -251,7 +226,6 @@
     ) -> Result<(), ProviderError> {
         let mut listener = tokio::net::TcpListener::bind(address).await?;
         let processing_data = MixProcessingData::new(secret_key, store_dir).add_arc_rwlock();
->>>>>>> f0a1ce50
 
         loop {
             let (socket, _) = listener.accept().await?;
@@ -287,21 +261,8 @@
         }
     }
 
-<<<<<<< HEAD
-    async fn start_listeners(
-        &self,
-    ) -> (
-        Result<(), Box<dyn std::error::Error>>,
-        Result<(), Box<dyn std::error::Error>>,
-    ) {
-        futures::future::join(self.start_mixnet_listening(), self.start_client_listening()).await
-    }
-
-    pub fn start_listening(&self) -> Result<(), Box<dyn std::error::Error>> {
-=======
     // Note: this now consumes the provider
     pub fn start(self) -> Result<(), Box<dyn std::error::Error>> {
->>>>>>> f0a1ce50
         // Create the runtime, probably later move it to Provider struct itself?
         // TODO: figure out the difference between Runtime and Handle
         let mut rt = Runtime::new()?;
