import { invoke } from '@tauri-apps/api'
import {
  Balance,
  Coin,
  DelegationResult,
  EnumNodeType,
  Gateway,
  MixNode,
  Operation,
  TauriContractStateParams,
  TauriTxResult,
  TCreateAccount,
  TDelegation,
  TSignInWithMnemonic,
} from '../types'

export const createAccount = async (): Promise<TCreateAccount> => await invoke('create_new_account')

export const signInWithMnemonic = async (mnemonic: string): Promise<TSignInWithMnemonic> =>
  await invoke('connect_with_mnemonic', { mnemonic })

export const minorToMajor = async (amount: string): Promise<Coin> => await invoke('minor_to_major', { amount })

export const majorToMinor = async (amount: string): Promise<Coin> => await invoke('major_to_minor', { amount })

<<<<<<< HEAD
export const getGasFee = async (operation: Operation): Promise<Coin> => await invoke('get_fee', { operation })
=======
// NOTE: this uses OUTDATED defaults that might have no resemblance with the reality
// as for the actual transaction, the gas cost is being simulated beforehand
export const getGasFee = async (operation: Operation): Promise<Coin> =>
  await invoke('get_approximate_fee', { operation })
>>>>>>> 40d93e1e

export const delegate = async ({
  type,
  identity,
  amount,
}: {
  type: EnumNodeType
  identity: string
  amount: Coin
}): Promise<DelegationResult> => await invoke(`delegate_to_${type}`, { identity, amount })

export const undelegate = async ({
  type,
  identity,
}: {
  type: EnumNodeType
  identity: string
}): Promise<DelegationResult> => await invoke(`undelegate_from_${type}`, { identity })

export const send = async (args: { amount: Coin; address: string; memo: string }): Promise<TauriTxResult> =>
  await invoke('send', args)
export const checkMixnodeOwnership = async (): Promise<boolean> => await invoke('owns_mixnode')

export const checkGatewayOwnership = async (): Promise<boolean> => await invoke('owns_gateway')

export const bond = async ({
  type,
  data,
  pledge,
  ownerSignature,
}: {
  type: EnumNodeType
  data: MixNode | Gateway
  pledge: Coin
  ownerSignature: string
}): Promise<any> => await invoke(`bond_${type}`, { [type]: data, ownerSignature, pledge })

export const unbond = async (type: EnumNodeType) => await invoke(`unbond_${type}`)

export const userBalance = async (): Promise<Balance> => await invoke('get_balance')

export const getContractParams = async (): Promise<TauriContractStateParams> => await invoke('get_contract_settings')

export const setContractParams = async (params: TauriContractStateParams): Promise<TauriContractStateParams> =>
  await invoke('update_contract_settings', { params })

export const getReverseMixDelegations = async (): Promise<TDelegation> =>
  await invoke('get_reverse_mix_delegations_paged')

export const getReverseGatewayDelegations = async (): Promise<TDelegation> =>
  await invoke('get_reverse_gateway_delegations_paged')<|MERGE_RESOLUTION|>--- conflicted
+++ resolved
@@ -23,14 +23,10 @@
 
 export const majorToMinor = async (amount: string): Promise<Coin> => await invoke('major_to_minor', { amount })
 
-<<<<<<< HEAD
-export const getGasFee = async (operation: Operation): Promise<Coin> => await invoke('get_fee', { operation })
-=======
 // NOTE: this uses OUTDATED defaults that might have no resemblance with the reality
 // as for the actual transaction, the gas cost is being simulated beforehand
 export const getGasFee = async (operation: Operation): Promise<Coin> =>
   await invoke('get_approximate_fee', { operation })
->>>>>>> 40d93e1e
 
 export const delegate = async ({
   type,
